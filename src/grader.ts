import * as rp from 'request-promise';
import * as api from './api';

const MAXSCORE: number = Number(process.env.MAXSCORE || 100);
export const SCORE_PREFIX = 'Score:';
export const TESTS_PREFIX = 'CI tests at';

/**
 * Creates a GitHub commit comments request object from some request metadata.
 * See `makeCommitRequestMetadata` for more details on the metadata.
 */
export function makeRequest({
  accessToken,
  repo,
  commit,
  message,
}: api.RequestMetadata): api.CommitCommentsRequest {
  const request: any = {
    headers: {
      'Authorization': `token ${accessToken}`,
      'User-Agent': 'gradec',
    },
    json: true,
    uri: `https://api.github.com/repos/${repo}/commits/${commit}/comments`,
  };
  if (message) {
    request.body = {};
    request.body.body = message;
  }
  return request;
}

/**
 * Creates metadata for a request to be made about a commit.
 */
export function makeCommitRequestMetadata(
    accessToken: string, commitMeta: api.CommitMetadata): api.RequestMetadata {
  const {commit, repo} = commitMeta;
  return {
    accessToken,
    commit,
    repo,
  };
}

/**
 * Gets all the comments on a particular commit.
 *
 * @param metadata metadata about the commit being requested; see
 *     `makeCommitRequestMetadata` for more details
 * @return promise containing all comments on the commit
 */
export async function getComments(metadata: api.RequestMetadata):
    Promise<api.CommitCommentsResponse[]> {
  return rp.get(makeRequest(metadata)).catch(Grader.onError);
}

/**
 * Posts a comment on a particular commit, but not on any particular line or
 * file in the commit.
 *
 * @param metadata metadata about the commit being requested; see
 *     `makeCommitRequestMetadata` for more details
 * @param comment comment to make
 * @return promise containing response of posting the comment
 */
async function postComment(options: api.RequestMetadata, comment: string):
    Promise<api.CommitCommentsResponse> {
  return rp.post(makeRequest({...options, message: comment}))
      .promise()
      .catch(Grader.onError);
}

/**
 * Maps all comments on a commit to their score if the comment is a score
 * comment, or to `undefined` otherwise.
 *
 * @param metadata metadata about the commit being requested; see
 *     `makeCommitRequestMetadata` for more details
 * @param promise containing all comments mapped to their score comment or
 *     `undefined` if the comment is not a score comment
 */
export async function getScoreComments(metadata: api.RequestMetadata):
    Promise<Array<number|undefined>> {
  return getComments(metadata).then(
      (comments) => comments.map(
          (comment) => !comment.path && comment.body.startsWith(SCORE_PREFIX) ?
              Number(comment.body.split(SCORE_PREFIX)[1].split('/')[0].trim()) :
              undefined));
}

/**
 * Returns whether or not a commit already has a score comment. If it
 * does, it probably should not be considered for grading.
 *
 * @param metadata metadata about the commit being requested; see
 *     `makeCommitRequestMetadata` for more details
 */
async function hasScoreComment(metadata: api.RequestMetadata):
    Promise<boolean> {
  return getScoreComments(metadata).then(
      (comments) => !!comments.find((comment) => !!comment));
}

/**
 * Reads comments of form
 *   ([+|-]\d+)(:.*)?
 *   ^^^^^^^^^^------- $SCORE
 *             ^^^^^-- $COMMENT
 * on the commit and accumulates discovered $SCORES on MAX_SCORE.
 *
 * @param metadata metadata about the commit being requested; see
 *     `makeCommitRequestMetadata` for more details
 * @return promise containing total calculated score
 */
async function scoreComments(metadata: api.RequestMetadata): Promise<number> {
  const SCORE_COMMENT_GRAMMAR = /^([+|-]\d+)(:.*)?/;
  const comments: api.CommitCommentsResponse[] =
      await rp.get(makeRequest(metadata)).catch(Grader.onError);

  const totalScore = comments.reduce((res, comment) => {
    const match = comment.body.match(SCORE_COMMENT_GRAMMAR);
    if (match) {
      res += Number(match[1]);
    }
    return res;
  }, MAXSCORE);

  return totalScore;
}

/**
 * Represents a handle to a grade request made on one commit.
 */
export interface GradeHandle {
  /** URL of commit. */
  commitUrl: string;
  /** URL of posted comment specifying CI tests URL. */
  testsCommentUrl: string;
  /** Handle to perform actual scoring and posting of commit grade. */
  calculateAndPostGrade: () => Promise<api.CommentScoreResult>;
  /** Position of commit being graded, in terms of total number of commits. */
  position: {at: number, total: number};
}

/**
 * Represents an iterable grader. See `Grader` for an implementation.
 */
export interface GradeHandleIterator {
  [Symbol.asyncIterator](): AsyncIterableIterator<GradeHandle>;
}

/**
 * The core request handler for gradec, operating as a stateful iterator of
 * `GradeHandle`s to various assignments.
 * A common usage of a grader is to create one for a subset of assignments and
 * iterate over the Grader's assignment handles.
 *
 *   const grader = new Grader(...);
 *   for (const assignmentHandle of grader) {
 *     doWork(assignmentHandle);
 *   }
 *
 */
export class Grader implements GradeHandleIterator {
  /**
   * Creates an iterable from a list of commit metadata and range of indexes in
   * the commit metadata list to grade.
   *
   * The returned iterable grader will only grade commits that are in the range
   * [start, end] of the commitsMeta list and that have not already been graded.
   *
   * @param commitMetas commit metadata to use in grading
   * @param start starting index of commit metadata to grade
   * @param end ending index of commit metadata to grade
   * @param accessToken GitHub access token to use in grading
   * @param onError callback invoked on a failed request, returning a status
   *     code.
   * @return iteratable grader
   */
  public static async makeGrader(
      commitMetas: api.CommitMetadata[], accessToken: string,
      onError: (err: api.CommitCommentsError) => number): Promise<Grader> {
    Grader.onError = onError;
    // Filter out all commits that are already graded, initiliazing a grader
    // with only the ungraded commits.
    const toGrade =
        await Promise
            .all(commitMetas.map((commit) => {
              const meta = makeCommitRequestMetadata(accessToken, commit);
              return hasScoreComment(meta);
            }))
            // Keep the commits that don't already have a score.
            .then(
                (hasScoreList) =>
                    commitMetas.filter(() => !hasScoreList.shift()));

    return new Grader(accessToken, toGrade);
  }

  /**
   * Request error handler. This is reset everytime a new grader is created by
   * `makeGrader`.
   *
   * TODO: make this non-static so multiple Graders can be used at once.
   */
  public static onError: (err: api.CommitCommentsError) => number =
      () => {
        return 0;
      }

  /**
   * Constructs a Grader from a GitHub access token and a list of commits to
   * grade.
   *
   * Use `Grader#makeGrader` to create a public instance of a Grader.
   */
  private constructor(
      /** GitHub personal access token. */
      private readonly accessToken: string,
      /** Commits to grade. */
      private readonly commits: api.CommitMetadata[],
  ) {}

  /**
   * Iterates over all commits in the Grader, generating a GradeHandle for each.
   */
  public async * [Symbol.asyncIterator]() {
    const total = this.commits.length;
    for (let i = 0; i < total; ++i) {
      const commit = this.commits[i];
      const requestMeta = makeCommitRequestMetadata(this.accessToken, commit);

      // Find the comment that points to the tests URL, if it has been posted
      // before (this can happen when someone quits grading an assignment after
      // it has been opened).
      let testsComment =
          (await getComments(requestMeta))
              .find((comment) => comment.body.startsWith(TESTS_PREFIX));
      if (!testsComment) {
        // Tests URL comment doesn't exist; post it.
        testsComment = await postComment(
            {...requestMeta}, `${TESTS_PREFIX} ${commit.testsUrl}`);
      }

      async function calculateAndPostGrade(): Promise<api.CommentScoreResult> {
        const score = await scoreComments(requestMeta);
<<<<<<< HEAD
        const finalScoreComment =
        `${SCORE_PREFIX} ${(score === 100) ? ('💯') : (score + '/' + MAXSCORE)}`;
=======
        const scoreStr = score === MAXSCORE ? '💯' : `${score}/${MAXSCORE}`;
        const finalScoreComment = `${SCORE_PREFIX} ${scoreStr}`;
>>>>>>> 7d147343
        const postingResult = await postComment(requestMeta, finalScoreComment);

        return { comment: finalScoreComment, score, url: postingResult.html_url };
      }

      const handle: GradeHandle = {
        calculateAndPostGrade,
        commitUrl: commit.commitUrl,
        position: {
          at: i + 1,  // line number of assignment being graded (1-index)
          total,
        },
        testsCommentUrl: testsComment.html_url,
      };

      yield handle;
    }
  }
}<|MERGE_RESOLUTION|>--- conflicted
+++ resolved
@@ -245,16 +245,11 @@
 
       async function calculateAndPostGrade(): Promise<api.CommentScoreResult> {
         const score = await scoreComments(requestMeta);
-<<<<<<< HEAD
         const finalScoreComment =
         `${SCORE_PREFIX} ${(score === 100) ? ('💯') : (score + '/' + MAXSCORE)}`;
-=======
-        const scoreStr = score === MAXSCORE ? '💯' : `${score}/${MAXSCORE}`;
-        const finalScoreComment = `${SCORE_PREFIX} ${scoreStr}`;
->>>>>>> 7d147343
         const postingResult = await postComment(requestMeta, finalScoreComment);
 
-        return { comment: finalScoreComment, score, url: postingResult.html_url };
+        return {comment: finalScoreComment, score, url: postingResult.html_url};
       }
 
       const handle: GradeHandle = {
